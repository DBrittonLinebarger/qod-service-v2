/*
 *  Copyright 2019 Nicholas Bennett & Deep Dive Coding
 *
 *  Licensed under the Apache License, Version 2.0 (the "License");
 *  you may not use this file except in compliance with the License.
 *  You may obtain a copy of the License at
 *
 *      http://www.apache.org/licenses/LICENSE-2.0
 *
 *  Unless required by applicable law or agreed to in writing, software
 *  distributed under the License is distributed on an "AS IS" BASIS,
 *  WITHOUT WARRANTIES OR CONDITIONS OF ANY KIND, either express or implied.
 *  See the License for the specific language governing permissions and
 *  limitations under the License.
 */
package edu.cnm.deepdive.qod;

import org.springframework.boot.SpringApplication;
import org.springframework.boot.autoconfigure.SpringBootApplication;
import org.springframework.security.config.annotation.web.builders.HttpSecurity;
import org.springframework.security.config.annotation.web.configuration.EnableWebSecurity;
import org.springframework.security.config.http.SessionCreationPolicy;
import org.springframework.security.oauth2.config.annotation.web.configuration.EnableResourceServer;
import org.springframework.security.oauth2.config.annotation.web.configuration.ResourceServerConfigurerAdapter;
import org.springframework.security.oauth2.config.annotation.web.configurers.ResourceServerSecurityConfigurer;

/**
 * Main class of the QoD application. All of the work of application startup is performed (directly
 * or indirectly) by the {@link SpringApplication} class, which initiates the process of
 * discovery/reflection to instantiate the components required by a Spring Data/Spring MVC
 * application.
 */
@SpringBootApplication
@EnableWebSecurity
@EnableResourceServer
public class QodApplication extends ResourceServerConfigurerAdapter {

  /**
   * Main entry point for the QoD Spring Boot application. Any command line arguments will be
   * forwarded to {@link SpringApplication#run(Class, String...)}.
   *
   * @param args command line arguments.
   */
  public static void main(String[] args) {
    SpringApplication.run(QodApplication.class, args);
  }

  @Override
  public void configure(ResourceServerSecurityConfigurer resources) throws Exception {
    super.configure(resources);
  }

  @Override
  public void configure(HttpSecurity http) throws Exception {
    http.sessionManagement().sessionCreationPolicy(SessionCreationPolicy.STATELESS);
    http.authorizeRequests().anyRequest().hasRole("USER");
<<<<<<< HEAD
  }

=======
    //    http.authorizeRequests().anyRequest().anonymous();
  }
>>>>>>> 3824ca3a
}<|MERGE_RESOLUTION|>--- conflicted
+++ resolved
@@ -15,6 +15,7 @@
  */
 package edu.cnm.deepdive.qod;
 
+import org.springframework.beans.factory.annotation.Value;
 import org.springframework.boot.SpringApplication;
 import org.springframework.boot.autoconfigure.SpringBootApplication;
 import org.springframework.security.config.annotation.web.builders.HttpSecurity;
@@ -35,6 +36,9 @@
 @EnableResourceServer
 public class QodApplication extends ResourceServerConfigurerAdapter {
 
+  @Value("${oauth.clientId}")
+  private String clientId;
+
   /**
    * Main entry point for the QoD Spring Boot application. Any command line arguments will be
    * forwarded to {@link SpringApplication#run(Class, String...)}.
@@ -47,18 +51,13 @@
 
   @Override
   public void configure(ResourceServerSecurityConfigurer resources) throws Exception {
-    super.configure(resources);
+    resources.resourceId(clientId);
   }
 
   @Override
   public void configure(HttpSecurity http) throws Exception {
     http.sessionManagement().sessionCreationPolicy(SessionCreationPolicy.STATELESS);
     http.authorizeRequests().anyRequest().hasRole("USER");
-<<<<<<< HEAD
   }
 
-=======
-    //    http.authorizeRequests().anyRequest().anonymous();
-  }
->>>>>>> 3824ca3a
 }